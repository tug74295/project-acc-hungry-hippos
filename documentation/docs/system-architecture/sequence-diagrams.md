--- conflicted
+++ resolved
@@ -50,7 +50,6 @@
     deactivate GC_App
 
 ```
-<<<<<<< HEAD
 
 ## Use Case 2 – Join Game Session (Player or AAC User)
 *As a player or AAC User, I want to join a game session using a code so that I can play the game.*
@@ -95,9 +94,6 @@
 
 ```
 
-=======
-    
->>>>>>> a9a1a68a
 ## Use Case 4 – Control Fruit Queue (AAC User)
 
 *As an AAC user, I want to control the next three fruits in the queue so that I can challenge players.*
