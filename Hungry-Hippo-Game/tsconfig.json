{
  "compilerOptions": {
    "target": "ES2020",
    "useDefineForClassFields": true,
<<<<<<< HEAD
    "lib": ["es6", "dom", "es2017", "dom.iterable", "scripthost"],
=======
    "lib": ["es6", "dom", "dom.iterable", "scripthost", "ES2019"],
>>>>>>> 5b9438e9
    "module": "ESNext",
    "skipLibCheck": true,
    "typeRoots": ["./node_modules/phaser/types"],
    "types": ["phaser"],


    /* Bundler mode */
    "moduleResolution": "bundler",
    "allowImportingTsExtensions": true,
    "resolveJsonModule": true,
    "isolatedModules": true,
    "noEmit": true,
    "jsx": "react-jsx",

    /* Linting */
    "strict": true,
    "strictPropertyInitialization": false,
    "noUnusedLocals": true,
    "noUnusedParameters": true,
    "noFallthroughCasesInSwitch": true
  },
  "include": ["src"],
  "references": [{ "path": "./tsconfig.node.json" }]
}<|MERGE_RESOLUTION|>--- conflicted
+++ resolved
@@ -2,11 +2,7 @@
   "compilerOptions": {
     "target": "ES2020",
     "useDefineForClassFields": true,
-<<<<<<< HEAD
-    "lib": ["es6", "dom", "es2017", "dom.iterable", "scripthost"],
-=======
     "lib": ["es6", "dom", "dom.iterable", "scripthost", "ES2019"],
->>>>>>> 5b9438e9
     "module": "ESNext",
     "skipLibCheck": true,
     "typeRoots": ["./node_modules/phaser/types"],
