import React, { useEffect, useRef, useState } from 'react';
import { useParams, useLocation } from 'react-router-dom';
import { PhaserGame, IRefPhaserGame } from '../../PhaserGame';
import { useWebSocket } from '../../contexts/WebSocketContext';
import { AacFood, AacVerb } from '../../Foods';
import { EventBus } from '../../game/EventBus';
import Leaderboard from '../../components/Leaderboard/Leaderboard';
import styles from './PhaserPage.module.css';
import { GameMode, MODE_CONFIG } from '../../config/gameModes';
import { useNavigate } from 'react-router-dom';

/**
 * PhaserPage component.
 *
 * Shows the game UI, leaderboard, current food, and runs the core game loop via Phaser.
 * Syncs game state via WebSocket and EventBus.
 */

interface FoodState {
  instanceId: string;
  foodId: string;
  x: number;
  y: number;
  effect: AacVerb | null;
}

const PhaserPage: React.FC = () => {
  // ---- ROUTER & CONTEXT ----
  const { sessionId, userId } = useParams<{ sessionId: string, userId: string }>();
  const location = useLocation();

  // ---- REFS & STATE ----
  const phaserRef = useRef<IRefPhaserGame | null>(null);
  const [currentFood, setCurrentFood] = useState<AacFood | null>(null);
  const [scores, setScores] = useState<Record<string, number>>({});
  const [gameMode, setGameMode] = useState<GameMode | null>(null);
  const navigate = useNavigate(); 
  const [secondsLeft, setSecondsLeft] = useState<number>(60);

  // Defensive: what if no state? Fallback to false.
  const isSpectator = location.state?.role === 'Spectator';

  const {connectedUsers, lastMessage, sendMessage, clearLastMessage } = useWebSocket();

  // Build color map from connected users
  const colors: Record<string, string> = Object.fromEntries(
    connectedUsers
      .filter(user => typeof user.color === 'string') // remove undefined/null
      .map(user => [user.userId, user.color as string]) // safe to cast now
  );

  // --- JOIN on MOUNT ---
  useEffect(() => {
    const role = location.state?.role;
    const alreadyJoined = connectedUsers.some(
      (u) => u.userId === userId && u.role === role
    );

    if (sessionId && userId && role && !alreadyJoined) {
      // Defensive: avoid double joining as both.
      if (role === 'Spectator') {
        sendMessage({
          type: 'SPECTATOR_JOIN',
          payload: { sessionId, userId }
        });
      } else {
        sendMessage({
          type: 'PLAYER_JOIN',
          payload: { sessionId, userId, role }
        });
      }
    }
  }, [sessionId, userId, location.state?.role, sendMessage, connectedUsers]);

  // --- REMOTE PLAYER MOVEMENT SYNC ---
  useEffect(() => {
    if (lastMessage?.type === 'PLAYER_MOVE_BROADCAST') {
      const { userId: movingUserId, x, y } = lastMessage.payload;
      if (movingUserId !== userId) {
        const scene = phaserRef.current?.scene as any;
        if (scene && typeof scene.updateRemotePlayer === 'function') {
          scene.updateRemotePlayer(movingUserId, x, y);
        }
      }
      if (clearLastMessage) clearLastMessage();
    }
  }, [lastMessage, userId, clearLastMessage]);

  // --- GAME MODE BROADCAST ---
  useEffect(() => {
    if (lastMessage?.type === 'START_GAME_BROADCAST') {
      const { mode } = lastMessage.payload as { mode: GameMode };
      const settings = MODE_CONFIG[mode];
      const scene = phaserRef.current?.scene as any;
      setGameMode(mode); 
      if (scene && typeof scene.applyModeSettings === 'function') {
        scene.applyModeSettings(settings);
      }
      clearLastMessage?.();
    }
  }, [lastMessage, clearLastMessage]);

  // --- FOOD STATE SYNC ---
  useEffect(() => {
    // Handle food state updates
    if (lastMessage?.type === 'FOOD_STATE_UPDATE') {
      const { foods } = lastMessage.payload as { foods: FoodState[] };
      EventBus.emit('sync-food-state', foods);
    }

    // When a new food is set as target
    if (lastMessage?.type === 'AAC_TARGET_FOOD') {
      const { targetFoodId, targetFoodData, effect } = lastMessage.payload;
      const scene = phaserRef.current?.scene as any;
        if (scene && typeof scene.setTargetFood === 'function') {
          if (effect) {
            scene.setTargetFood(targetFoodId, effect);
          } else {
            scene.setTargetFood(targetFoodId);
          }
        }
<<<<<<< HEAD


=======
      }
>>>>>>> b138efb1
      if (targetFoodData) {
        setCurrentFood(targetFoodData);
      }
      clearLastMessage?.();
    }

    // When a food has been eaten, remove it from the scene
    if (lastMessage?.type === 'REMOVE_FOOD') {
      const { instanceId } = lastMessage.payload;
      const scene = phaserRef.current?.scene as any;
      if (scene && typeof scene.removeFoodByInstanceId === 'function') {
        scene.removeFoodByInstanceId(instanceId);
      }
      clearLastMessage?.();
    }

    // When a player effect is broadcasted, apply it
    if (lastMessage?.type === 'PLAYER_EFFECT_BROADCAST') {
      const { targetUserId, effect } = lastMessage.payload as { targetUserId: string, effect: AacVerb };
      EventBus.emit('apply-player-effect', { targetUserId, effect });
      clearLastMessage?.();
    }
  }, [lastMessage, clearLastMessage]);

  // --- FRUIT EATEN LOCAL (EMITTED FROM PHASER) ---
   useEffect(() => {
    const handleFruitEaten = ({ instanceId }: { instanceId: string }) => {
      if (sessionId) {
        sendMessage({
          type: 'FRUIT_EATEN',
          payload: { sessionId, instanceId }
        });
      }
    };
    EventBus.on('fruit-eaten', handleFruitEaten);
    return () => {
      EventBus.off('fruit-eaten', handleFruitEaten);
    };
  }, [sendMessage, sessionId]);

  // --- SCORE UPDATE BROADCAST (EVENTBUS) ---
  useEffect(() => {
    const handleScoreUpdate = ({ scores }: { scores: Record<string, number> }) => {
      setScores(scores);
    };
    EventBus.on('scoreUpdate', handleScoreUpdate);
    return () => {
      EventBus.off('scoreUpdate', handleScoreUpdate);
    };
  }, []);

  useEffect(() => {
    const handleTimerUpdate = (time: number) => {
      setSecondsLeft(time);
    };
    EventBus.on('TIMER_UPDATE', handleTimerUpdate);
    return () => {
      EventBus.off('TIMER_UPDATE', handleTimerUpdate);
    };
  }, []);


  // If GAME_OVER navigate to victory route.
  // Also, pass the scores and colors of connected users to the Victory page.
  // If sessionId is not present, navigate to home.
  useEffect(() => {
    const handleGameOver = () => {
      const colors = Object.fromEntries(
        connectedUsers
          .filter(user => user.color)
          .map(user => [user.userId, user.color])
      );

      console.log('[PhaserPage] Game Over received. Navigating to Victory screen.');
      if (sessionId) {
        navigate(`/victory/${sessionId}`, { state: { scores, colors } });
      } else {
        navigate('/');
      }
    };

    EventBus.on('gameOver', handleGameOver);

    return () => {
      EventBus.off('gameOver', handleGameOver);
    };
  }, [navigate, sessionId, scores, connectedUsers]);

  useEffect(() => {
    const handleEdgesReady = (edges: Record<string, string>) => {
      if (
        sessionId &&
        userId &&
        location.state?.role !== 'Spectator' &&
        edges?.[userId]
      ) {
        sendMessage({
          type: 'SET_EDGE',
          payload: {
            sessionId,
            userId,
            edge: edges[userId],
          },
        });
      }
    };

    EventBus.on('edges-ready', handleEdgesReady);

    return () => {
      EventBus.off('edges-ready', handleEdgesReady);
    };
  }, [sendMessage, sessionId, userId, location.state?.role]);


  // ---- RENDER ----
return (
  <div className={styles.pageWrapper}>
    {/* Game Canvas */}
    <div className={styles.canvasWrapper}>
      <PhaserGame
        ref={phaserRef}
        currentActiveScene={(scene: Phaser.Scene) => {
          if (
            scene &&
            userId &&
            connectedUsers &&
            typeof (scene as any).init === 'function'
          ) {
            (scene as any).init({
              sendMessage,
              localPlayerId: userId,
              sessionId,
              connectedUsers,
              modeSettings: gameMode ? MODE_CONFIG[gameMode] : undefined,
              role: location.state?.role,
            });
          }
        }}
      />
    </div>

    {/* Sidebar */}
    <div className={styles.sidebarWrapper}>
      <div className={styles.sidebar}>
        {isSpectator && (
          <div className={styles.spectatorBanner} role="status" aria-label="Spectator Mode Banner">
            <span className={styles.spectatorText}>
            <span className={styles.spectatorHighlight}>Spectator Mode</span>
            </span>
          </div>
        )}

        <div className={styles.timerBox}>
          <h3 className={styles.timerTitle}>Time Left:</h3>
          <div className={styles.timerValue}>{secondsLeft} sec</div>
        </div>

        <div className={styles.currentFood}>
          <h3>Current Food to Eat:</h3>
          {currentFood ? (
            <>
              <img src={currentFood.imagePath} alt={currentFood.name} className={styles.foodImage} />
              <p>{currentFood.name}</p>
            </>
          ) : (
            <p>No Food Selected</p>
          )}
        </div>

        <div className={styles.leaderboardBox}>
        <Leaderboard scores={scores} colors={colors} userId={userId ?? ''} />
        </div>
      </div>
    </div>
  </div>
);
}
export default PhaserPage;<|MERGE_RESOLUTION|>--- conflicted
+++ resolved
@@ -112,19 +112,13 @@
     if (lastMessage?.type === 'AAC_TARGET_FOOD') {
       const { targetFoodId, targetFoodData, effect } = lastMessage.payload;
       const scene = phaserRef.current?.scene as any;
-        if (scene && typeof scene.setTargetFood === 'function') {
-          if (effect) {
-            scene.setTargetFood(targetFoodId, effect);
-          } else {
-            scene.setTargetFood(targetFoodId);
-          }
+      if (typeof scene.setTargetFood === 'function') {
+        if (effect) {
+          scene.setTargetFood(targetFoodId, effect);
+        } else {
+          scene.setTargetFood(targetFoodId);
         }
-<<<<<<< HEAD
-
-
-=======
-      }
->>>>>>> b138efb1
+      }
       if (targetFoodData) {
         setCurrentFood(targetFoodData);
       }
