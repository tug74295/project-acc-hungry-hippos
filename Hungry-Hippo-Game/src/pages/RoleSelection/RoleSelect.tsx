--- conflicted
+++ resolved
@@ -2,13 +2,10 @@
 import styles from './RoleSelect.module.css';
 import { useLocation, useNavigate, useParams } from 'react-router-dom';
 import { useWebSocket } from '../../contexts/WebSocketContext';
-<<<<<<< HEAD
 import { HIPPO_COLORS } from '../../config/hippoColors';  
 import { EventBus } from '../../game/EventBus';
-=======
 import { HIPPO_COLORS } from '../../config/hippoColors'; 
 import { updatePlayerInSessionStorage } from '../../components/Storage/Storage';
->>>>>>> 2d866aa7
 
 /**
  * RoleSelect - React component for selecting a player's role in the game.
