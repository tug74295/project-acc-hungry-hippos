--- conflicted
+++ resolved
@@ -87,30 +87,7 @@
         role: role
       }
     });
-<<<<<<< HEAD
-
-    const result = await response.json();
-    console.log('2: Update role response:', result);
-
-    if (response.ok) {
-      if (role === 'AAC User') {
-        navigate(`/aac/${sessionId}/${username}`);
-      } else if (role === 'Hippo Player') {
-        navigate(`/hippo/${sessionId}/${username}`);
-      } else {
-        alert('Failed invalid role');
-      }
-    } else {
-      alert('Failed to update role');
-    }
-  } catch (err) {
-    console.error('Error updating role:', err);
-    alert('Error updating role. Check the server.');
-  }
-};
-=======
   };
->>>>>>> 8f955ca2
 
   /**
    * Updates the role state as the user selects an option from the dropdown.
