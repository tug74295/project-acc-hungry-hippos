--- conflicted
+++ resolved
@@ -83,12 +83,7 @@
   preload() {
     console.log('[Game] Preload called');
     this.load.image('background', '/assets/presenterBg.png');
-<<<<<<< HEAD
-=======
     this.load.image('swipeHand', '/assets/swipeHand.png');
-    this.load.image('glowCircle', '/assets/effects/glowCircle.png');
-    this.load.image('sparkle', '/assets/effects/sparkle.png');
->>>>>>> f2af7062
 
     AAC_DATA.categories.forEach(category => {
       category.foods.forEach(food => {
@@ -282,7 +277,20 @@
   
     
   update() {
-<<<<<<< HEAD
+    // Check if user has interacted with the game on mobile
+    this.input.once('pointerdown', () => {
+      this.hasUserInteracted = true;
+      this.swipeHint?.destroy();
+    });
+
+    // Check if user has interacted with the game on keyboard
+    this.input.keyboard?.on('keydown', () => {
+      if (!this.hasUserInteracted) {
+        this.hasUserInteracted = true;
+        this.swipeHint?.destroy();
+      }
+    });
+
     if (this.hippo && this.role !== 'Spectator') {
       if (this.usePointerControl) {
         this.hippo.update(); // <-- no cursors, triggers lerp to target
@@ -311,49 +319,6 @@
           } catch (e) {
             console.error('[Game.update] Failed to send player movement:', e);
           }
-=======
-    // Check if user has interacted with the game on mobile
-    this.input.once('pointerdown', () => {
-      this.hasUserInteracted = true;
-      this.swipeHint?.destroy();
-    });
-
-    // Check if user has interacted with the game on keyboard
-    this.input.keyboard?.on('keydown', () => {
-      if (!this.hasUserInteracted) {
-        this.hasUserInteracted = true;
-        this.swipeHint?.destroy();
-      }
-    });
-
-  if (this.hippo && this.role !== 'Spectator') {
-    if (this.usePointerControl) {
-      this.hippo.update(); // <-- no cursors, triggers lerp to target
-    } else if (this.cursors) {
-      this.hippo.update(this.cursors); // keyboard
-    }
-    // ... rest unchanged
-    const newX = this.hippo.x;
-    const newY = this.hippo.y;
-    if (this.lastSentX !== newX || this.lastSentY !== newY) {
-      const now = Date.now();
-      if (!this.lastMoveSentAt || now - this.lastMoveSentAt > 30) {
-        this.lastSentX = newX;
-        this.lastSentY = newY;
-        this.lastMoveSentAt = now;
-        try {
-          this.sendMessage?.({
-            type: 'PLAYER_MOVE',
-            payload: {
-              sessionId: this.sessionId,
-              userId: this.localPlayerId,
-              x: newX,
-              y: newY
-            }
-          });
-        } catch (e) {
-          console.error('[Game.update] Failed to send player movement:', e);
->>>>>>> f2af7062
         }
       }
     }
