/**
 * Game.ts
 * 
 * This Phaser scene controls the core gameplay. It handles food spawning, physics, 
 * hippo player interactions, and collision handling.
 * 
 * The scene listens for external configuration (food types) and responds by spawning 
 * sprites that interact with the hippo character.
*/
import { Scene } from 'phaser';
import { EventBus } from '../EventBus';
import { AAC_DATA } from '../../Foods';
import { WalkStrategy } from '../moveStrategy/WalkStrategy';
import { Hippo } from '../Hippo';

/**
 * The Game class defines a Phaser scene that initializes the hippo player,
 * handles spawning of food items, and manages collision detection.
*/

export class Game extends Scene
{
    /**
     * The hippo sprite used for collisions and animations.
    */
    private hippo: Phaser.Physics.Arcade.Sprite;

    /**
     * Group of active food items currently in the game.
    */
    private foods: Phaser.Physics.Arcade.Group;

    /**
     * Array of allowed food keys that can be spawned.
    */
    private foodKeys: string[] = [];

    /**
     * Fixed horizontal positions for randomly spawning food.
    */
    private lanePositions = [256, 512, 768]; // tweak as needed

    /**
     * Constructor for the Game scene. Sets the scene key.
    */
    private foodSpawnTimer: Phaser.Time.TimerEvent; // store timer reference

<<<<<<< HEAD
    private playerScores: Record<string, number> = {};

    private scoreText: Phaser.GameObjects.Text;

    private players: Record<string, Phaser.Physics.Arcade.Sprite> = {};

=======
    private cursors: Phaser.Types.Input.Keyboard.CursorKeys;

    /**
     * Constructor for the Game scene. Sets the scene key.
    */
>>>>>>> df653cbd
    constructor ()
    {
        super('Game');
    }

    /**
     * Preloads game assets including sprites and food images from AAC data.
    */
    preload ()
    {
        this.load.image('background', '/assets/squareTiles.png');

        // Dynamically load food images from AAC data
        AAC_DATA.categories.forEach(category => {
            category.foods.forEach(food => {
                if (food.imagePath) {
                console.log(`[PRELOAD] Loading food: ${food.id} from ${food.imagePath}`);
                this.load.image(food.id, food.imagePath);
                }
            });
        });

        this.load.spritesheet('character', '/assets/spritesheet.png',{
            frameWidth: 350,
            frameHeight: 425,
        });

    }

    /**
     * Callback that runs when food collides with the hippo.
     * Removes the food from the scene.
     * 
     * @param hippoObj - The hippo game object.
     * @param foodObj - The food game object that collided with the hippo.
    */
    private handleFoodCollision(
        hippoObj: Phaser.GameObjects.GameObject | Phaser.Physics.Arcade.Body | Phaser.Physics.Arcade.StaticBody | Phaser.Tilemaps.Tile,
        foodObj: Phaser.GameObjects.GameObject | Phaser.Physics.Arcade.Body | Phaser.Physics.Arcade.StaticBody | Phaser.Tilemaps.Tile
    ) 
    {
        // Extract the actual GameObjects from bodies or tiles
        const getGameObject = (obj: any): Phaser.GameObjects.GameObject | null => {
            if (obj instanceof Phaser.Tilemaps.Tile) {
                // Tiles don't have a gameObject, so just return null or handle accordingly
                return null;
            }
            if ('gameObject' in obj) {
                return obj.gameObject;
            }
            return obj;
        };

        const foodGO = getGameObject(foodObj);
        if (!foodGO) {
            // Could be a tile, skip collision
            return;
        }

        if (foodGO instanceof Phaser.GameObjects.Sprite || foodGO instanceof Phaser.Physics.Arcade.Image) {
            console.log(`[EAT] ${foodGO.texture.key} eaten by hippo`);
            foodGO.destroy();
        }
    }

    /**
     * Initializes game objects, such as the hippo, background, and food group.
     * Also sets up the physics collider between hippo and food.
    */
<<<<<<< HEAD
    create()
    {
        
=======
    create() {
>>>>>>> df653cbd
        this.add.image(512, 384, 'background');
    
        this.hippo = new Hippo(this, 350, 425, 'character', new WalkStrategy());
        this.hippo.setScale(0.3);
    
        this.cursors = this.input!.keyboard!.createCursorKeys();
    
        EventBus.emit('current-scene-ready', this);
    
        this.foods = this.physics.add.group();
    
        this.physics.add.overlap(this.hippo, this.foods, this.handleFoodCollision, undefined, this);
<<<<<<< HEAD

        this.scoreText = this.add.text(32, 32, '', {
            fontSize: '24px',
            color: '#000',
            fontFamily: 'Arial',
            align: 'left',
            backgroundColor: 'rgba(255, 255, 255, 0.8)',
            padding: { x: 10, y: 10 }
        });
=======
>>>>>>> df653cbd
    }
    

    /**
     * Sets which food keys can be used to spawn food during gameplay.
     * 
     * @param keys - List of food IDs (e.g. 'apple', 'pizza') to enable in spawn logic.
    */
    public setFoodKeys(keys: string[]) {
        this.foodKeys = keys;
    }

    /**
     * Starts a repeating timer to spawn food items every 1500ms.
    */
    public startSpawningFood() {
        if (!this.foodSpawnTimer) {
            this.foodSpawnTimer = this.time.addEvent({
                delay: 1500,
                callback: this.spawnFood,
                callbackScope: this,
                loop: true
            });
        }
    }

    /**
     * Randomly selects a food from available keys and adds it to a lane position.
     * Called periodically by the food spawn timer.
    */
    spawnFood() {
        if (this.foodKeys.length === 0) return;

        // Random lane position
        const randomLaneX = Phaser.Utils.Array.GetRandom(this.lanePositions);

        // Random food type
        const randomKey = Phaser.Utils.Array.GetRandom(this.foodKeys);

        // Food spawned from top
        const food = this.foods.create(randomLaneX, 0, randomKey) as Phaser.Physics.Arcade.Image;
        console.log(`[SPAWN] ${randomKey} at lane X=${randomLaneX}`);

        food.setScale(0.25); // Food 25% of original size

        // Gravity
        food.setVelocityY(750); // Will move 750 pixels/sec down
        food.setBounce(0.2); // Slight bounce at bottom but used to trigger falling
        food.setCollideWorldBounds(true);
    }

    /**
     * Adds a specific food item to the game manually, typically triggered by AAC input.
     * Spawns the food at a random lane and applies gravity so it falls.
     * 
     * @param foodKey - The identifier of the food (e.g. 'apple', 'fries') to spawn.
    */
    public addFoodManually(foodKey: string) {
        const x = Phaser.Math.Between(64, this.scale.width - 64);
        const food = this.foods.create(x, 0, foodKey) as Phaser.Physics.Arcade.Image;
        console.log(`[SPAWN-MANUAL] ${foodKey} at X=${x}`);

        food.setScale(0.25);
        food.setVelocityY(600);
        food.setBounce(0.2);
        food.setCollideWorldBounds(true);
    }
    
    /**
     * Phaser’s built-in update loop, called on every frame.
     * Handles per-frame logic, such as checking food positions to remove offscreen items.
    */
    update() {
        this.foods.getChildren().forEach((food) => {
            const sprite = food as Phaser.Physics.Arcade.Image;
            if (sprite.body && sprite.body.blocked.down) {
                sprite.destroy(); // Immediately remove food after touching bottom
                console.log(`[EAT] ${sprite.texture.key} removed after hitting ground`);
            }
        });

        if (this.hippo && this.cursors) {
            this.hippo.update(this.cursors);
        }
    }

    addPlayer(playerId: string, x: number, y: number)
    {
        if(!(playerId in this.playerScores))
        {
            this.playerScores[playerId] = 0;
        }
        if(!(playerId in this.players))
        {
            const playerSprite = this.physics.add.sprite(x, y, 'character', 0);
            playerSprite.setCollideWorldBounds(true);
            playerSprite.setImmovable(true);
            playerSprite.play('walking');
            this.players[playerId] = playerSprite;

            this.physics.add.overlap(playerSprite, this.foods, (hippo, fruit) => {
                let fruitGO: Phaser.GameObjects.GameObject | null = null;

                if(fruit instanceof Phaser.Tilemaps.Tile)
                {
                    return;
                }
                else if('gameObject' in fruit && fruit.gameObject instanceof Phaser.GameObjects.GameObject)
                {
                    fruitGO = fruit.gameObject;
                }
                else if(fruit instanceof Phaser.GameObjects.GameObject)
                {
                    fruitGO = fruit;
                }
                if(fruitGO)
                {
                    this.handleFruitCollision(playerId, fruitGO);
                }
            }, undefined, this)
        }
    }

    private handleFruitCollision = (
        playerId: string,
        fruit: Phaser.GameObjects.GameObject
    ) => {
        fruit.destroy();
        this.playerScores[playerId] += 1;

        this.updateScoreText();

        EventBus.emit('scoreUpdate', {
            scores: {...this.playerScores}
        });
    };

    private updateScoreText() 
    {
        const lines = Object.entries(this.playerScores)
            .map(([player, score]) => `${player}: ${score}`)
            .join('\n');
        this.scoreText.setText(lines);
    }
}<|MERGE_RESOLUTION|>--- conflicted
+++ resolved
@@ -45,20 +45,20 @@
     */
     private foodSpawnTimer: Phaser.Time.TimerEvent; // store timer reference
 
-<<<<<<< HEAD
+
     private playerScores: Record<string, number> = {};
 
     private scoreText: Phaser.GameObjects.Text;
 
     private players: Record<string, Phaser.Physics.Arcade.Sprite> = {};
 
-=======
+
     private cursors: Phaser.Types.Input.Keyboard.CursorKeys;
 
     /**
      * Constructor for the Game scene. Sets the scene key.
     */
->>>>>>> df653cbd
+
     constructor ()
     {
         super('Game');
@@ -128,13 +128,11 @@
      * Initializes game objects, such as the hippo, background, and food group.
      * Also sets up the physics collider between hippo and food.
     */
-<<<<<<< HEAD
+
     create()
     {
-        
-=======
+
     create() {
->>>>>>> df653cbd
         this.add.image(512, 384, 'background');
     
         this.hippo = new Hippo(this, 350, 425, 'character', new WalkStrategy());
@@ -147,7 +145,6 @@
         this.foods = this.physics.add.group();
     
         this.physics.add.overlap(this.hippo, this.foods, this.handleFoodCollision, undefined, this);
-<<<<<<< HEAD
 
         this.scoreText = this.add.text(32, 32, '', {
             fontSize: '24px',
@@ -157,8 +154,6 @@
             backgroundColor: 'rgba(255, 255, 255, 0.8)',
             padding: { x: 10, y: 10 }
         });
-=======
->>>>>>> df653cbd
     }
     
 
