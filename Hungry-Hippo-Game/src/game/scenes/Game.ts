/**
 * @file Game.ts
 * @description Main Phaser Scene for Hippo Game: Manages gameplay, player logic, scoring, food spawning, and sync via WebSocket.
 */

import { Scene } from 'phaser';
import { EventBus } from '../EventBus';
import { AAC_DATA, AacVerb } from '../../Foods';
import { Hippo } from '../Hippo';
import { Edge, EdgeSlideStrategy } from '../EdgeSlideStrategy';
import { movementStore } from './MovementStore';
import { ModeSettings } from '../../config/gameModes';

export class Game extends Scene {
  private sessionId!: string;
  private hippo: Hippo | null = null;
  private foods!: Phaser.Physics.Arcade.Group;
  private foodSpawnTimer?: Phaser.Time.TimerEvent;
  private currentTargetFoodId: string | null = null;
  private currentTargetFoodEffect: AacVerb | null = null;
  private playerScores: Record<string, number> = {};
  private players: Record<string, Hippo> = {};
  private edgeAssignments: Record<string, string> = {};
  private availableEdges = [ 'bottom','top','right', 'left' ];
  private cursors!: Phaser.Types.Input.Keyboard.CursorKeys;
  private sendMessage!: (msg: any) => void;
  private localPlayerId!: string;
  private usePointerControl = false;
  private isKeyboardActive = false;

  /**
   * Variable to track time left
   */
  private timerText!: Phaser.GameObjects.Text;


  private role: string = 'Hippo Player';
  private lastSentX: number | null = null;
  private lastSentY: number | null = null;
  private lastMoveSentAt: number = 0;
  private modeSettings: ModeSettings = { fruitSpeed: 100, allowPenalty: true }; // fallback
  //private pendingHippoPlayers: string[] = [];

  // Variable to track if user has interacted with the game
  private hasUserInteracted = false;
  // Variable to track if swipe hint is shown
  private swipeHint?: Phaser.GameObjects.Image;


  constructor() {
    super('Game');
  }

  /**
   * Defensive: Phaser calls init() without arguments, so allow empty/no-op.
   * Real game data is passed by your React wrapper later!
   */
  init(data: { 
  sendMessage: (msg: any) => void; 
  localPlayerId: string; 
  sessionId: string;
  role: string;
  connectedUsers?: { userId: string; role: string }[]; 
  modeSettings?: ModeSettings;
}) {
  this.sendMessage = data.sendMessage;
  this.localPlayerId = data.localPlayerId;
  this.sessionId = data.sessionId;
  // ... your resets

  if (data.modeSettings) {
    this.modeSettings = data.modeSettings;
  }
  if (data.connectedUsers) {
    data.connectedUsers
    .filter(u => u.role === 'Hippo Player')
    .forEach(u => this.addPlayer(u.userId));
  }
  this.role = data.role;
}


  preload() {
    console.log('[Game] Preload called');
    this.load.image('background', '/assets/presenterBg.png');
<<<<<<< HEAD
    this.load.image('swipeHand', '/assets/swipeHand.png');
=======
    this.load.image('glowCircle', '/assets/effects/glowCircle.png');
    this.load.image('sparkle', '/assets/effects/sparkle.png');

>>>>>>> 00266acb
    AAC_DATA.categories.forEach(category => {
      category.foods.forEach(food => {
        if (food.imagePath) {
          this.load.image(food.id, food.imagePath);
        }
      });
    });
    this.load.spritesheet('character', '/assets/spritesheet.png', {
      frameWidth: 350,
      frameHeight: 425
    });
  }


  private getEdgePosition(edge: string) {
    const w = this.scale.width;
    const h = this.scale.height;
    const marginX = w * 0.05;
    const marginY = h * 0.05;
    switch (edge) {
      case 'top': return { x: w / 2, y: marginY };
      case 'bottom': return { x: w / 2, y: h - marginY };
      case 'left': return { x: marginX, y: h / 2 };
      case 'right': return { x: w - marginX, y: h / 2 };
      default: return { x: w / 2, y: h / 2 };
    }
  }

  public addPlayer(playerId: string) {
    if (!(playerId in this.playerScores)) this.playerScores[playerId] = 0;
    if (!(playerId in this.players)) {
      const edge = (this.availableEdges.shift() || 'bottom') as Edge;
      this.edgeAssignments[playerId] = edge;
      const { x, y } = this.getEdgePosition(edge);
      const slideDistance = (edge === 'top' || edge === 'bottom') ? this.scale.width * 0.8 : this.scale.height * 0.8;
      const strategy = new EdgeSlideStrategy(edge, slideDistance);
      const playerSprite = new Hippo(this, x, y, 'character', strategy);
      playerSprite.displayWidth = 85;
      playerSprite.displayHeight = 100;
      playerSprite.setCollideWorldBounds(true);
      playerSprite.setImmovable(true);
      switch (edge) {
        case 'top': playerSprite.setAngle(180); break;
        case 'left': playerSprite.setAngle(90); break;
        case 'right': playerSprite.setAngle(-90); break;
        case 'bottom': playerSprite.setAngle(0); break;
      }
      if (this.foods) {
        this.physics.add.overlap(playerSprite, this.foods, (_hippo, fruit) => {
          if (fruit instanceof Phaser.Tilemaps.Tile) return;
          const fruitGO = fruit instanceof Phaser.GameObjects.GameObject ? fruit : null;
          if (fruitGO) this.handleFruitCollision(playerId, fruitGO);
        });
      }
      playerSprite.setTargetPosition(x, y);
      this.players[playerId] = playerSprite;
      if (playerId === this.localPlayerId && this.role !== 'Spectator') {
        this.hippo = playerSprite;
      }
    }
  }


  private handlePointer(pointer: Phaser.Input.Pointer) {
  // Only allow local hippo and if not spectator
  if (!this.hippo || this.role === 'Spectator') return;
  this.usePointerControl = true;

  // Determine which edge this hippo is assigned to
  const edge = this.edgeAssignments[this.localPlayerId] as Edge;
  const prevX = this.hippo.targetX;
  const prevY = this.hippo.targetY;
  
  if (edge === 'top' || edge === 'bottom') {
    // Allow sliding left/right only; y stays fixed
    // Clamp to play area if needed
    const minX = this.hippo.displayWidth/2;
    const maxX = this.scale.width - this.hippo.displayWidth/2;
    const x = Phaser.Math.Clamp(pointer.x, minX, maxX);
    const y = this.hippo.y;
    this.hippo.updatePointerFlip(prevX, prevY, edge, x, y);
    this.hippo.setTargetPosition(x, y);
  } else if (edge === 'left' || edge === 'right') {
    // Allow sliding up/down only; x stays fixed
    const minY = this.hippo.displayHeight/2;
    const maxY = this.scale.height - this.hippo.displayHeight/2;
    const x = this.hippo.x;
    const y = Phaser.Math.Clamp(pointer.y, minY, maxY);
    this.hippo.updatePointerFlip(prevX, prevY, edge, x, y);

    this.hippo.setTargetPosition(x, y);
  }

   
}


  create() {
    const bg = this.add.image(512, 512, 'background');
    bg.setOrigin(0.5, 0.5);
    bg.setDisplaySize(this.scale.width, this.scale.height);

    if (this.role === 'Spectator'){this.physics.pause();}
        this.input.keyboard!.on('keydown', () => {
      this.isKeyboardActive = true;
      this.usePointerControl = false;
    });
    this.input.keyboard!.on('keyup', () => {
      this.isKeyboardActive = false;
    });


    this.input.on('pointerdown', (pointer: Phaser.Input.Pointer) => {
        if (!this.isKeyboardActive) this.usePointerControl = true;
        this.handlePointer(pointer);
      });
    this.input.on('pointermove', (pointer: Phaser.Input.Pointer) => {
        if (pointer.isDown && !this.isKeyboardActive) {
          this.usePointerControl = true;
          this.handlePointer(pointer);
        }
      });

  
    
    this.foods = this.physics.add.group();
    this.cursors = this.input!.keyboard!.createCursorKeys();

<<<<<<< HEAD
    // Delay animation for swipe hand
    this.time.delayedCall(100, () => {
      // Play animation only for the hippo users, not on spectator
      if (this.role === 'Hippo Player') {
        this.swipeHint = this.add.image(this.scale.width / 2, this.scale.height * 0.7, 'swipeHand')
          .setOrigin(0.5)
          .setDepth(1000)
          .setScale(0.6);

        // Add swipe hint animation
        this.tweens.add({
          targets: this.swipeHint,
          x: {
            from: this.scale.width / 2 - 60,
            to: this.scale.width / 2 + 60
          },
          duration: 800,
          ease: 'Sine.easeInOut',
          yoyo: true,
          repeat: -1
        });
      }
    });


    movementStore.subscribe(({ userId, x, y }) => {
=======

   movementStore.subscribe(({ userId, x, y }) => {
>>>>>>> 00266acb
      const player = this.players[userId];
      if (player && userId !== this.localPlayerId) {
        const edge = this.edgeAssignments[userId] as Edge;
        const prevX = player.targetX;
        const prevY = player.targetY;
        player.updatePointerFlip(prevX, prevY, edge, x, y);
        player.setTargetPosition(x, y);
      }
    });


    EventBus.emit('current-scene-ready', this);
   
    EventBus.on('external-message', (data: any) => {
      if(data.type == 'gameOver')
      {
        this.handleGameOver();
      }
    });

    EventBus.on('start-game', () => {
      console.log('[Game.ts] start-game event received, requesting timer start.')
      this.requestStartTimer();
    });

    EventBus.on('TIMER_UPDATE', (secondsLeft: number) => {
      console.log(`[Game.ts] TIMER_UPDATE received: ${secondsLeft} seconds left`);
      this.updateTimerUI(secondsLeft);
    });

    EventBus.emit('edges-ready', this.edgeAssignments); 
  }

  
    
  update() {
<<<<<<< HEAD
    // Check if user has interacted with the game on mobile
    this.input.once('pointerdown', () => {
      this.hasUserInteracted = true;
      this.swipeHint?.destroy();
    });

    // Check if user has interacted with the game on keyboard
    this.input.keyboard?.on('keydown', () => {
      if (!this.hasUserInteracted) {
        this.hasUserInteracted = true;
        this.swipeHint?.destroy();
      }
    });

    if (this.hippo && this.cursors && this.role !== 'Spectator') {
      this.hippo.update(this.cursors);
      const newX = this.hippo.x;
      const newY = this.hippo.y;
      if (this.lastSentX !== newX || this.lastSentY !== newY) {
        const now = Date.now();
        if (!this.lastMoveSentAt || now - this.lastMoveSentAt > 30) {
          this.lastSentX = newX;
          this.lastSentY = newY;
          this.lastMoveSentAt = now;
          try {
            this.sendMessage?.({
              type: 'PLAYER_MOVE',
              payload: {
                sessionId: this.sessionId,
                userId: this.localPlayerId,
                x: newX,
                y: newY
              }
            });
          } catch (e) {
            console.error('[Game.update] Failed to send player movement:', e);
          }
=======
  if (this.hippo && this.role !== 'Spectator') {
    if (this.usePointerControl) {
      this.hippo.update(); // <-- no cursors, triggers lerp to target
    } else if (this.cursors) {
      this.hippo.update(this.cursors); // keyboard
    }
    // ... rest unchanged
    const newX = this.hippo.x;
    const newY = this.hippo.y;
    if (this.lastSentX !== newX || this.lastSentY !== newY) {
      const now = Date.now();
      if (!this.lastMoveSentAt || now - this.lastMoveSentAt > 30) {
        this.lastSentX = newX;
        this.lastSentY = newY;
        this.lastMoveSentAt = now;
        try {
          this.sendMessage?.({
            type: 'PLAYER_MOVE',
            payload: {
              sessionId: this.sessionId,
              userId: this.localPlayerId,
              x: newX,
              y: newY
            }
          });
        } catch (e) {
          console.error('[Game.update] Failed to send player movement:', e);
>>>>>>> 00266acb
        }
      }
    }
  }
  for (const [id, hippo] of Object.entries(this.players)) {
    if (id !== this.localPlayerId) {
      hippo.update();
    }
  }
}


  private handleFruitCollision(playerId: string, fruit: Phaser.GameObjects.GameObject) {
    if (!fruit.active || fruit.getData('eatenBy')) return;
    if (this.role === 'Spectator') return;

    fruit.setData('eatenBy', playerId);

    if (this.players[playerId] === this.hippo) {
      if ('disableBody' in fruit) {
        (fruit as Phaser.Physics.Arcade.Image).disableBody(true, true);
      }

      if ('texture' in fruit && fruit instanceof Phaser.GameObjects.Sprite) {
        const sprite = fruit as Phaser.GameObjects.Sprite;
        const foodId = sprite.texture.key;
        const isCorrect = foodId === this.currentTargetFoodId;

        try {
          this.sendMessage({
            type: 'FRUIT_EATEN_BY_PLAYER',
            payload: {
              sessionId: this.sessionId,
              userId: playerId,
              isCorrect,
              allowPenalty: this.modeSettings.allowPenalty
            },
          });
        } catch (e) {
          console.error('[Game.handleFruitCollision] Error sending score update:', e);
        }
        EventBus.emit('fruit-eaten', { foodId, x: fruit.x, y: fruit.y });
      }
    }
  }

  public applyModeSettings(settings: ModeSettings) {
    console.log('[Game] Applying mode settings:', settings);
    this.modeSettings = settings;
  }


  public addFoodManually(foodId: string, angle: number) {
    const centerX = this.scale.width / 2;
    const centerY = this.scale.height / 2;
    let speed = this.modeSettings.fruitSpeed;

    const food = this.foods.create(centerX, centerY, foodId) as Phaser.Physics.Arcade.Image;
    food.setScale(0.15);
    food.setBounce(0);
    food.setCollideWorldBounds(false);
    food.setDamping(false);
    food.setDrag(0);

    if (
      foodId === this.currentTargetFoodId &&
      this.currentTargetFoodEffect &&
      typeof this.currentTargetFoodEffect.color === 'string'
    ) {
      const tintColor = parseInt(this.currentTargetFoodEffect.color.replace('#', '0x'));
      food.setTint(tintColor);
      const effect = this.currentTargetFoodEffect;

      // Handle each effect type
      switch (effect.id) {
        case 'freeze':
          speed *= 0.6;
          break;
        case 'burn':
          speed *= 1.4;
          break;
        case 'grow':
          food.setScale(0.40);
          // Pulse animation
          this.tweens.add({
            targets: food,
            scale: { from: 0.15, to: 0.2 },
            yoyo: true,
            repeat: -1,
            duration: 400
          });
          break;
      }
    }

    const velocityX = Math.cos(angle) * speed;
    const velocityY = Math.sin(angle) * speed;
    food.setVelocity(velocityX, velocityY);
  }


  public setTargetFood(foodId: string, effect: AacVerb | null = null) {
    this.currentTargetFoodId = foodId;
    this.currentTargetFoodEffect = effect;
  }

  public removeFruitAt(foodId: string, x: number, y: number) {
    const radius = 20;
    this.foods.children.each((child: any) => {
      if (child.texture.key === foodId && Phaser.Math.Distance.Between(child.x, child.y, x, y) < radius) {
        child.destroy();
        return false;
      }
      return true;
    });
  }

  /**
   * 
   * @param secondsLeft the number of seconds left in this session
   * If a text for the timer exists, updates the text to the number of seconds left.
   */
  private updateTimerUI(secondsLeft: number)
  {
    if(!this.timerText)
    {
      return;
    }
    if(this.timerText)
    {
      this.timerText.setText(`Time: ${secondsLeft}`);
    }
  }

  /**
   * This method handles the game when the timer hits 0.
   */
  private handleGameOver()
  {
    this.add.rectangle(512, 384, 1024, 768, 0x000000, 0.7).setDepth(10);
    this.add.text(512, 384, 'Game Over', {
      fontSize: '64px',
      color: '#ffffff'
    }).setOrigin(0.5).setDepth(11);

    this.physics.pause();

    if(this.foodSpawnTimer)
    {
      this.foodSpawnTimer.remove(false);
    }
  }

  /**
   * This method requests system for a start timer.
   */
  public requestStartTimer()
  {
    if(this.sendMessage)
    {
      this.sendMessage({ type: 'START_TIMER', payload: { sessionId: this.sessionId} });
    }
  }

  public getEdgeAssignments(): Record<string, string> {
    return this.edgeAssignments;

  }
}<|MERGE_RESOLUTION|>--- conflicted
+++ resolved
@@ -83,13 +83,10 @@
   preload() {
     console.log('[Game] Preload called');
     this.load.image('background', '/assets/presenterBg.png');
-<<<<<<< HEAD
     this.load.image('swipeHand', '/assets/swipeHand.png');
-=======
     this.load.image('glowCircle', '/assets/effects/glowCircle.png');
     this.load.image('sparkle', '/assets/effects/sparkle.png');
 
->>>>>>> 00266acb
     AAC_DATA.categories.forEach(category => {
       category.foods.forEach(food => {
         if (food.imagePath) {
@@ -218,7 +215,6 @@
     this.foods = this.physics.add.group();
     this.cursors = this.input!.keyboard!.createCursorKeys();
 
-<<<<<<< HEAD
     // Delay animation for swipe hand
     this.time.delayedCall(100, () => {
       // Play animation only for the hippo users, not on spectator
@@ -243,12 +239,7 @@
       }
     });
 
-
-    movementStore.subscribe(({ userId, x, y }) => {
-=======
-
    movementStore.subscribe(({ userId, x, y }) => {
->>>>>>> 00266acb
       const player = this.players[userId];
       if (player && userId !== this.localPlayerId) {
         const edge = this.edgeAssignments[userId] as Edge;
@@ -285,7 +276,6 @@
   
     
   update() {
-<<<<<<< HEAD
     // Check if user has interacted with the game on mobile
     this.input.once('pointerdown', () => {
       this.hasUserInteracted = true;
@@ -300,30 +290,6 @@
       }
     });
 
-    if (this.hippo && this.cursors && this.role !== 'Spectator') {
-      this.hippo.update(this.cursors);
-      const newX = this.hippo.x;
-      const newY = this.hippo.y;
-      if (this.lastSentX !== newX || this.lastSentY !== newY) {
-        const now = Date.now();
-        if (!this.lastMoveSentAt || now - this.lastMoveSentAt > 30) {
-          this.lastSentX = newX;
-          this.lastSentY = newY;
-          this.lastMoveSentAt = now;
-          try {
-            this.sendMessage?.({
-              type: 'PLAYER_MOVE',
-              payload: {
-                sessionId: this.sessionId,
-                userId: this.localPlayerId,
-                x: newX,
-                y: newY
-              }
-            });
-          } catch (e) {
-            console.error('[Game.update] Failed to send player movement:', e);
-          }
-=======
   if (this.hippo && this.role !== 'Spectator') {
     if (this.usePointerControl) {
       this.hippo.update(); // <-- no cursors, triggers lerp to target
@@ -351,7 +317,6 @@
           });
         } catch (e) {
           console.error('[Game.update] Failed to send player movement:', e);
->>>>>>> 00266acb
         }
       }
     }
